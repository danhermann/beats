--- conflicted
+++ resolved
@@ -8,15 +8,9 @@
 *System-wide statistics*
 
     * System load: in the last minute, in the last 5 minutes, and in the last 15 minutes
-<<<<<<< HEAD
     * System wide CPU usage: user (and percentage), system, idle, IOWait, and so on at both per CPU and overall level
     * System wide memory usage: total, used (and percentage), free, and so on
     * System wide swap usage: total, used (and percentage), free, and so on
-=======
-    * System-wide CPU usage: user (and percentage), system, idle, IOWait, and so on
-    * System-wide memory usage: total, used (and percentage), free, and so on
-    * System-wide swap usage: total, used (and percentage), free, and so on
->>>>>>> e16e8131
 
 *Per-process statistics*
 
